/*
 * Copyright (C) 2019 Open Source Robotics Foundation
 *
 * Licensed under the Apache License, Version 2.0 (the "License");
 * you may not use this file except in compliance with the License.
 * You may obtain a copy of the License at
 *
 *     http://www.apache.org/licenses/LICENSE-2.0
 *
 * Unless required by applicable law or agreed to in writing, software
 * distributed under the License is distributed on an "AS IS" BASIS,
 * WITHOUT WARRANTIES OR CONDITIONS OF ANY KIND, either express or implied.
 * See the License for the specific language governing permissions and
 * limitations under the License.
 *
*/

#include "geometry/ShapeInternal.hpp"
#include "DetectConflictInternal.hpp"
#include "ProfileInternal.hpp"
#include "Spline.hpp"
#include "StaticMotion.hpp"

#include "DetectConflictInternal.hpp"
#include <Eigen/Dense>

#ifdef RMF_TRAFFIC__USING_FCL_0_6
#include <fcl/narrowphase/continuous_collision.h>
#include <fcl/math/motion/spline_motion.h>
#include <fcl/narrowphase/collision.h>
#else
#include <fcl/continuous_collision.h>
#include <fcl/ccd/motion.h>
#include <fcl/collision.h>
#endif

#include <unordered_map>

namespace rmf_traffic {

//==============================================================================
class invalid_trajectory_error::Implementation
{
public:

  std::string what;

  static invalid_trajectory_error make_segment_num_error(
    std::size_t num_segments,
    std::size_t line,
    std::string function)
  {
    invalid_trajectory_error error;
    error._pimpl->what = std::string()
      + "[rmf_traffic::invalid_trajectory_error] Attempted to check a "
      + "conflict with a Trajectory that has [" + std::to_string(num_segments)
      + "] segments. This is not supported. Trajectories must have at least "
      + "2 segments to check them for conflicts. "
      + function + ":" + std::to_string(line);
    return error;
  }

  static invalid_trajectory_error make_missing_shape_error(
    const Time time)
  {
    invalid_trajectory_error error;
    error._pimpl->what = std::string()
      + "[rmf_traffic::invalid_trajectory_error] Attempting to check a "
      + "conflict with a Trajectory that has no shape specified for the "
      + "profile of its waypoint at time ["
      + std::to_string(time.time_since_epoch().count())
      + "ns]. This is not supported.";

    return error;
  }
};

//==============================================================================
const char* invalid_trajectory_error::what() const noexcept
{
  return _pimpl->what.c_str();
}

//==============================================================================
invalid_trajectory_error::invalid_trajectory_error()
: _pimpl(rmf_utils::make_impl<Implementation>())
{
  // This constructor is a no-op, but we'll keep a definition for it in case we
  // need it in the future. Allowing the default constructor to be inferred
  // could cause issues if we want to change the implementation of this
  // exception in the future, like if we want to add more information to the
  // error message output.
}

namespace {
//==============================================================================
bool have_time_overlap(
  const Trajectory& trajectory_a,
  const Trajectory& trajectory_b)
{
  const auto* t_a0 = trajectory_a.start_time();
  const auto* t_bf = trajectory_b.finish_time();

  // Neither of these can be null, because both trajectories should have at
  // least two elements.
  assert(t_a0 != nullptr);
  assert(t_bf != nullptr);

  if (*t_bf < *t_a0)
  {
    // If Trajectory `b` finishes before Trajectory `a` starts, then there
    // cannot be any conflict.
    return false;
  }

  const auto* t_b0 = trajectory_b.start_time();
  const auto* t_af = trajectory_a.finish_time();

  // Neither of these can be null, because both trajectories should have at
  // least two elements.
  assert(t_b0 != nullptr);
  assert(t_af != nullptr);

  if (*t_af < *t_b0)
  {
    // If Trajectory `a` finished before Trajectory `b` starts, then there
    // cannot be any conflict.
    return false;
  }

  return true;
}

//==============================================================================
std::tuple<Trajectory::const_iterator, Trajectory::const_iterator>
get_initial_iterators(
  const Trajectory& trajectory_a,
  const Trajectory& trajectory_b)
{
  const Time& t_a0 = *trajectory_a.start_time();
  const Time& t_b0 = *trajectory_b.start_time();

  Trajectory::const_iterator a_it;
  Trajectory::const_iterator b_it;

  if (t_a0 < t_b0)
  {
    // Trajectory `a` starts first, so we begin evaluating at the time
    // that `b` begins
    a_it = trajectory_a.find(t_b0);
    b_it = ++trajectory_b.begin();
  }
  else if (t_b0 < t_a0)
  {
    // Trajectory `b` starts first, so we begin evaluating at the time
    // that `a` begins
    a_it = ++trajectory_a.begin();
    b_it = trajectory_b.find(t_a0);
  }
  else
  {
    // The Trajectories begin at the exact same time, so both will begin
    // from their start
    a_it = ++trajectory_a.begin();
    b_it = ++trajectory_b.begin();
  }

  return {a_it, b_it};
}

//==============================================================================
struct BoundingBox
{
  Eigen::Vector2d min;
  Eigen::Vector2d max;
};

//==============================================================================
struct BoundingProfile
{
  BoundingBox footprint;
  BoundingBox vicinity;
};

//==============================================================================
double evaluate_spline(
  const Eigen::Vector4d& coeffs,
  const double t)
{
  // Assume time is parameterized [0,1]
  return coeffs[3] * t * t * t
    + coeffs[2] * t * t
    + coeffs[1] * t
    + coeffs[0];
}

//==============================================================================
std::array<double, 2> get_local_extrema(
  const Eigen::Vector4d& coeffs)
{
  std::vector<double> extrema_candidates;
  // Store boundary values as potential extrema
  extrema_candidates.emplace_back(evaluate_spline(coeffs, 0));
  extrema_candidates.emplace_back(evaluate_spline(coeffs, 1));

  // When derivate of spline motion is not quadratic
  if (std::abs(coeffs[3]) < 1e-12)
  {
    if (std::abs(coeffs[2]) > 1e-12)
    {
      double t = -coeffs[1] / (2 * coeffs[2]);
      extrema_candidates.emplace_back(evaluate_spline(coeffs, t));
    }
  }
  else
  {
    // Calculate the discriminant otherwise
    const double D = (4 * pow(coeffs[2], 2) - 12 * coeffs[3] * coeffs[1]);

    if (std::abs(D) < 1e-4)
    {
      const double t = (-2 * coeffs[2]) / (6 * coeffs[3]);
      const double extrema = evaluate_spline(coeffs, t);
      extrema_candidates.emplace_back(extrema);
    }
    else if (D < 0)
    {
      // If D is negative, then the local extrema would be imaginary. This will
      // happen for splines that have no local extrema. When that happens, the
      // endpoints of the spline are the only extrema.
    }
    else
    {
      const double t1 = ((-2 * coeffs[2]) + std::sqrt(D)) / (6 * coeffs[3]);
      const double t2 = ((-2 * coeffs[2]) - std::sqrt(D)) / (6 * coeffs[3]);

      extrema_candidates.emplace_back(evaluate_spline(coeffs, t1));
      extrema_candidates.emplace_back(evaluate_spline(coeffs, t2));
    }
  }

  std::array<double, 2> extrema;
  assert(!extrema_candidates.empty());
  extrema[0] = *std::min_element(
    extrema_candidates.begin(),
    extrema_candidates.end());
  extrema[1] = *std::max_element(
    extrema_candidates.begin(),
    extrema_candidates.end());

  return extrema;
}

//==============================================================================
BoundingBox get_bounding_box(const rmf_traffic::Spline& spline)
{
  auto params = spline.get_params();
  std::array<double, 2> extrema_x = get_local_extrema(params.coeffs[0]);
  std::array<double, 2> extrema_y = get_local_extrema(params.coeffs[1]);

  return BoundingBox{
    Eigen::Vector2d{extrema_x[0], extrema_y[0]},
    Eigen::Vector2d{extrema_x[1], extrema_y[1]}
  };
}

//==============================================================================
/// Create a bounding box which will never overlap with any other BoundingBox
BoundingBox void_box()
{
  constexpr double inf = std::numeric_limits<double>::infinity();
  return BoundingBox{
    Eigen::Vector2d{inf, inf},
    Eigen::Vector2d{-inf, -inf}
  };
}

//==============================================================================
BoundingBox adjust_bounding_box(
  const BoundingBox& input,
  const double value)
{
  BoundingBox box = input;
  box.min -= Eigen::Vector2d{value, value};
  box.max += Eigen::Vector2d{value, value};

  return box;
}

//==============================================================================
BoundingProfile get_bounding_profile(
  const rmf_traffic::Spline& spline,
  const Profile::Implementation& profile)
{
  BoundingBox base_box = get_bounding_box(spline);

  const auto& footprint = profile.footprint;
  
  double footprint_length = profile.footprint_characteristic_length;
  auto f_box = footprint.size() ?
    adjust_bounding_box(base_box, footprint_length) :
    void_box();

  const auto& vicinity = profile.vicinity;
  double vicinity_length = profile.vicinity_characteristic_length;
  auto v_box = vicinity.size() ?
    adjust_bounding_box(base_box, vicinity_length) :
    void_box();

  if (v_box.min[0] > f_box.min[0] && v_box.max[0] < f_box.max[0] && 
    v_box.min[1] > f_box.min[1] && v_box.max[1] < f_box.max[1])
  {
    v_box.min = f_box.min;
    v_box.max = f_box.max;
  }

  return BoundingProfile{f_box, v_box};
}

//==============================================================================
bool overlap(
  const BoundingBox& box_a,
  const BoundingBox& box_b)
{
  for (int i = 0; i < 2; ++i)
  {
    if (box_a.max[i] < box_b.min[i])
      return false;

    if (box_b.max[i] < box_a.min[i])
      return false;
  }

  return true;
}

//==============================================================================
#ifdef RMF_TRAFFIC__USING_FCL_0_6
using FclContinuousCollisionRequest = fcl::ContinuousCollisionRequestd;
using FclContinuousCollisionResult = fcl::ContinuousCollisionResultd;
using FclContinuousCollisionObject = fcl::ContinuousCollisionObjectd;
using FclCollisionRequest = fcl::CollisionRequestd;
using FclCollisionResult = fcl::CollisionResultd;
using FclCollisionObject = fcl::CollisionObjectd;
using FclCollisionGeometry = fcl::CollisionGeometryd;
using FclVec3 = fcl::Vector3d;
#else
using FclContinuousCollisionRequest = fcl::ContinuousCollisionRequest;
using FclContinuousCollisionResult = fcl::ContinuousCollisionResult;
using FclContinuousCollisionObject = fcl::ContinuousCollisionObject;
using FclCollisionRequest = fcl::CollisionRequest;
using FclCollisionResult = fcl::CollisionResult;
using FclCollisionObject = fcl::CollisionObject;
using FclCollisionGeometry = fcl::CollisionGeometry;
using FclVec3 = fcl::Vec3f;
#endif

//==============================================================================
std::shared_ptr<FclSplineMotion> make_uninitialized_fcl_spline_motion()
{
  // This function is only necessary because SplineMotion does not provide a
  // default constructor, and we want to be able to instantiate one before
  // we have any paramters to provide to it.
#ifdef RMF_TRAFFIC__USING_FCL_0_6
  fcl::Matrix3d R;
#else
  fcl::Matrix3f R;
#endif
  FclVec3 T;

  // The constructor that we are using is a no-op (apparently it was declared,
  // but its definition is just `// TODO`, so we don't need to worry about
  // unintended consequences. If we update the version of FCL, this may change,
  // so I'm going to leave a FIXME tag here to keep us aware of that.
  return std::make_shared<FclSplineMotion>(R, T, R, T);
}

//==============================================================================
FclContinuousCollisionRequest make_fcl_request()
{
  FclContinuousCollisionRequest request;

  request.ccd_solver_type = fcl::CCDC_CONSERVATIVE_ADVANCEMENT;
  request.gjk_solver_type = fcl::GST_LIBCCD;

  return request;
}

//==============================================================================
rmf_utils::optional<double> check_collision(
  const geometry::ConstFinalConvexShapeGroup& shapes_a,
  const std::shared_ptr<FclSplineMotion>& motion_a,
  const geometry::ConstFinalConvexShapeGroup& shapes_b,
  const std::shared_ptr<FclSplineMotion>& motion_b,
  const FclContinuousCollisionRequest& request)
{
  motion_a->integrate(0.0);
  motion_b->integrate(0.0);

  bool has_offset = false;
  for (auto shape : shapes_a)
  {
    if (shape->has_offset())
    {
      has_offset = true;
      break;
    }
  }
  for (auto shape : shapes_b)
  {
    if (shape->has_offset())
    {
      has_offset = true;
      break;
    }
  }
  
  if (!has_offset)
  {
    double toi = 0.0;
    for (auto shape_a : shapes_a)
    {
      const auto obj_a = FclContinuousCollisionObject(
        geometry::FinalConvexShape::Implementation::get_collision(*shape_a),
        motion_a);
      
      for (auto shape_b : shapes_b)
      {
        const auto obj_b = FclContinuousCollisionObject(
          geometry::FinalConvexShape::Implementation::get_collision(*shape_b),
          motion_b);

        FclContinuousCollisionResult result;
        fcl::collide(&obj_a, &obj_b, request, result);

        if (result.is_collide)
          return result.time_of_contact;
      }
    }
  }
  else
  {
    std::vector<ModelSpaceShape> a_shapes;
    std::vector<ModelSpaceShape> b_shapes;

    auto toModelSpaceShape = [](const geometry::ConstFinalConvexShapeGroup& shapes,
      std::vector<ModelSpaceShape>& out)
    {
      FclTransform3 tx;
      tx.setIdentity();

      for (auto shape : shapes)
      {
        FclTransform3 tx;
        tx.setIdentity();
        
#ifdef RMF_TRAFFIC__USING_FCL_0_6
        tx.pretranslate(shape->get_offset());
#else
        fcl::Vec3f p(shape->get_offset().x(), shape->get_offset().y(), 0.0f);
        tx.setTranslation(p);
#endif
        out.emplace_back(tx, shape->get_characteristic_length());
      }
    };
    
    toModelSpaceShape(shapes_a, a_shapes);
    toModelSpaceShape(shapes_b, b_shapes);

    double impact_time = 0.0;
    double tolerance = 0.1;
    uint dist_checks = 0;
    const uint max_dist_checks = 120;
    bool collide = collide_seperable_circles(*motion_a, *motion_b, a_shapes, b_shapes, 
      impact_time, dist_checks, max_dist_checks, tolerance);

    // std::cout << "dist_checks " << dist_checks << std::endl;
    if (collide)
      return impact_time;
  }

  return rmf_utils::nullopt;
}

//==============================================================================
Profile::Implementation convert_profile(const Profile& profile)
{
  Profile::Implementation output = Profile::Implementation::get(profile);
  if (output.vicinity.empty())
    output.vicinity = output.footprint;

  return output;
}

//==============================================================================
Time compute_time(
  const double scaled_time,
  const Time start_time,
  const Time finish_time)
{
  const Duration delta_t{
    Duration::rep(scaled_time * (finish_time - start_time).count())
  };

  return start_time + delta_t;
}

} // anonymous namespace

//==============================================================================
rmf_utils::optional<rmf_traffic::Time> DetectConflict::between(
  const Profile& profile_a,
  const Trajectory& trajectory_a,
  const Profile& profile_b,
  const Trajectory& trajectory_b,
  Interpolate interpolation)
{
  return Implementation::between(
    profile_a, trajectory_a,
    profile_b, trajectory_b,
    interpolation);
}

namespace {

//==============================================================================
bool check_overlap(
  const Profile::Implementation& profile_a,
  const Spline& spline_a,
  const Profile::Implementation& profile_b,
  const Spline& spline_b,
  const Time time)
{
#ifdef RMF_TRAFFIC__USING_FCL_0_6
<<<<<<< HEAD
  auto check_footprint_vicinity_collision = [](
    const Profile::Implementation& profile_footprint,
    Eigen::Vector3d pos_footprint,
    Eigen::Matrix3d rotation_footprint,
    const FclCollisionObject& obj_vicinity) -> bool
  { 
    FclCollisionRequest request;
    FclCollisionResult result;

    // test with main footprint
    FclCollisionObject obj_footprint(
      geometry::FinalConvexShape::Implementation::get_collision(*profile_footprint.footprint),
      rotation_footprint,
      Eigen::Vector3d(pos_footprint[0], pos_footprint[1], 0.0));

    if (fcl::collide(&obj_footprint, &obj_vicinity, request, result) > 0)
      return true;
    auto tx = obj_footprint.getTransform();

    // go through the extra footprint shapes and do collision checks
    for (uint i=0; i<profile_footprint.extra_footprint_count; ++i)
    {
      auto& extra_shape = profile_footprint.extra_footprints[i];
      auto shape_position = tx * extra_shape.offset;

      auto shape_rot = tx.rotation();
=======
  fcl::CollisionRequestd request;
  fcl::CollisionResultd result;
  for (const auto pair : pairs)
  {
    auto pos_a = spline_a.compute_position(time);
    auto pos_b = spline_b.compute_position(time);

    auto rot_a =
      fcl::AngleAxisd(pos_a[2], Eigen::Vector3d::UnitZ()).toRotationMatrix();
    auto rot_b =
      fcl::AngleAxisd(pos_b[2], Eigen::Vector3d::UnitZ()).toRotationMatrix();

    fcl::CollisionObjectd obj_a(
      geometry::FinalConvexShape::Implementation::get_collision(*pair[0]),
      rot_a,
      fcl::Vector3d(pos_a[0], pos_a[1], 0.0)
    );

    fcl::CollisionObjectd obj_b(
      geometry::FinalConvexShape::Implementation::get_collision(*pair[1]),
      rot_b,
      fcl::Vector3d(pos_b[0], pos_b[1], 0.0)
    );
>>>>>>> 25f2eb8d

      FclCollisionObject obj_extra(
        geometry::FinalConvexShape::Implementation::get_collision(*extra_shape.shape),
        shape_rot, shape_position);

      if (fcl::collide(&obj_extra, &obj_vicinity, request, result) > 0)
        return true;
    }
    return false;
  };

  auto pos_a = spline_a.compute_position(time);
  auto rot_a = fcl::AngleAxisd(pos_a[2], Eigen::Vector3d::UnitZ()).toRotationMatrix();
  FclCollisionObject obj_a_vicinity(
    geometry::FinalConvexShape::Implementation::get_collision(*profile_a.vicinity),
    rot_a, Eigen::Vector3d(pos_a[0], pos_a[1], 0.0));

  auto pos_b = spline_b.compute_position(time);
  auto rot_b = fcl::AngleAxisd(pos_b[2], Eigen::Vector3d::UnitZ()).toRotationMatrix();
  FclCollisionObject obj_b_vicinity(
    geometry::FinalConvexShape::Implementation::get_collision(*profile_b.vicinity),
    rot_b, Eigen::Vector3d(pos_b[0], pos_b[1], 0.0));

  bool collide = check_footprint_vicinity_collision(
    profile_a, pos_a, rot_a, obj_b_vicinity);
  if (collide)
    return true;

  collide = check_footprint_vicinity_collision(
    profile_b, pos_b, rot_b, obj_a_vicinity);
  if (collide)
    return true;
  return false;
#else
  
  auto check_footprint_vicinity_collision = [](
    const geometry::ConstFinalConvexShapeGroup& footprint,
    fcl::Transform3f tx_footprint,
    const geometry::ConstFinalConvexShapeGroup& vicinity,
    fcl::Transform3f tx_vicinity) -> bool
  { 
    FclCollisionRequest request;
    FclCollisionResult result;

    for (auto footprint_shape : footprint)
    {
#ifdef RMF_TRAFFIC__USING_FCL_0_6
      auto tx_footprint_with_offset = tx_footprint * extra_shape.offset;
#else
      fcl::Vec3f p(footprint_shape->get_offset().x(), footprint_shape->get_offset().y(), 0.0);
      FclTransform3 t;
      t.setTranslation(p);
      auto tx_footprint_with_offset = tx_footprint * t;
#endif
      FclCollisionObject obj_footprint(
        geometry::FinalConvexShape::Implementation::get_collision(*footprint_shape),
        tx_footprint_with_offset);

      for (auto vicinity_shape : vicinity)
      {
#ifdef RMF_TRAFFIC__USING_FCL_0_6
        auto tx_vicinity_with_offset = tx_footprint * extra_shape.offset;
#else
        fcl::Vec3f p(vicinity_shape->get_offset().x(), vicinity_shape->get_offset().y(), 0.0);
        FclTransform3 t;
        t.setTranslation(p);
        auto tx_vicinity_with_offset = tx_vicinity * t;
#endif
        FclCollisionObject obj_vicinity(
          geometry::FinalConvexShape::Implementation::get_collision(*vicinity_shape),
          tx_vicinity_with_offset);

        if (fcl::collide(&obj_footprint, &obj_vicinity, request, result) > 0)
          return true;
      }
    }
    
    return false;
  };

  auto convert = [](Eigen::Vector3d p) -> fcl::Transform3f
<<<<<<< HEAD
  {
    fcl::Matrix3f R;
    R.setEulerZYX(0.0, 0.0, p[2]);
    return fcl::Transform3f(R, fcl::Vec3f(p[0], p[1], 0.0));
  };
  auto tx_a = convert(spline_a.compute_position(time));
  auto tx_b = convert(spline_b.compute_position(time));
  
  bool collide = check_footprint_vicinity_collision(
    profile_a.footprint, tx_a, profile_b.vicinity, tx_b);
  if (collide)
    return true;

  collide = check_footprint_vicinity_collision(
    profile_b.footprint, tx_b, profile_a.vicinity, tx_a);
  if (collide)
    return true;
=======
    {
      fcl::Matrix3f R;
      R.setEulerZYX(0.0, 0.0, p[2]);
      return fcl::Transform3f(R, fcl::Vec3f(p[0], p[1], 0.0));
    };

  for (const auto& pair : pairs)
  {
    fcl::CollisionObject obj_a(
      geometry::FinalConvexShape::Implementation::get_collision(*pair[0]),
      convert(spline_a.compute_position(time)));

    fcl::CollisionObject obj_b(
      geometry::FinalConvexShape::Implementation::get_collision(*pair[1]),
      convert(spline_b.compute_position(time)));

    if (fcl::collide(&obj_a, &obj_b, request, result) > 0)
      return true;
  }
#endif

>>>>>>> 25f2eb8d
  return false;
#endif
}

//==============================================================================
bool close_start(
  const Profile::Implementation& profile_a,
  const Trajectory::const_iterator& a_it,
  const Profile::Implementation& profile_b,
  const Trajectory::const_iterator& b_it)
{
  // If two trajectories start very close to each other, then we do not consider
  // it a conflict for them to be in each other's vicinities. This gives robots
  // an opportunity to back away from each other without it being considered a
  // schedule conflict.
  Spline spline_a(a_it);
  Spline spline_b(b_it);
  const auto start_time =
    std::max(spline_a.start_time(), spline_b.start_time());

  return check_overlap(profile_a, spline_a, profile_b, spline_b, start_time);
}

//==============================================================================
rmf_utils::optional<rmf_traffic::Time> detect_invasion(
  const Profile::Implementation& profile_a,
  Trajectory::const_iterator a_it,
  const Trajectory::const_iterator& a_end,
  const Profile::Implementation& profile_b,
  Trajectory::const_iterator b_it,
  const Trajectory::const_iterator& b_end,
  std::vector<DetectConflict::Implementation::Conflict>* output_conflicts)
{
  rmf_utils::optional<Spline> spline_a;
  rmf_utils::optional<Spline> spline_b;

  std::shared_ptr<FclSplineMotion> motion_a =
    make_uninitialized_fcl_spline_motion();
  std::shared_ptr<FclSplineMotion> motion_b =
    make_uninitialized_fcl_spline_motion();

  const FclContinuousCollisionRequest request = make_fcl_request();

  // This flag lets us know that we need to test both a's footprint in b's
  // vicinity and b's footprint in a's vicinity.
  bool test_complement =
    (profile_a.vicinity != profile_a.footprint)
    || (profile_b.vicinity != profile_b.footprint);

  if (output_conflicts)
    output_conflicts->clear();

  while (a_it != a_end && b_it != b_end)
  {
    if (!spline_a)
      spline_a = Spline(a_it);

    if (!spline_b)
      spline_b = Spline(b_it);

    const Time start_time =
      std::max(spline_a->start_time(), spline_b->start_time());

    const Time finish_time =
      std::min(spline_a->finish_time(), spline_b->finish_time());

    *motion_a = spline_a->to_fcl(start_time, finish_time);
    *motion_b = spline_b->to_fcl(start_time, finish_time);

    const auto bound_a = get_bounding_profile(*spline_a, profile_a);
    const auto bound_b = get_bounding_profile(*spline_b, profile_b);

    if (overlap(bound_a.footprint, bound_b.vicinity))
    {
      if (const auto collision = check_collision(
          profile_a.footprint, motion_a,
          profile_b.vicinity, motion_b, request))
      {
        const auto time = compute_time(*collision, start_time, finish_time);
        if (!output_conflicts)
          return time;

        output_conflicts->emplace_back(
          DetectConflict::Implementation::Conflict{a_it, b_it, time});
      }
    }

    if (test_complement && overlap(bound_a.vicinity, bound_b.footprint))
    {
      if (const auto collision = check_collision(
          profile_b.footprint, motion_b,
          profile_a.vicinity, motion_a, request))
      {
        const auto time = compute_time(*collision, start_time, finish_time);
        if (!output_conflicts)
          return time;

        output_conflicts->emplace_back(
          DetectConflict::Implementation::Conflict{a_it, b_it, time});
      }
    }

    if (spline_a->finish_time() < spline_b->finish_time())
    {
      spline_a = rmf_utils::nullopt;
      ++a_it;
    }
    else if (spline_b->finish_time() < spline_a->finish_time())
    {
      spline_b = rmf_utils::nullopt;
      ++b_it;
    }
    else
    {
      spline_a = rmf_utils::nullopt;
      ++a_it;

      spline_b = rmf_utils::nullopt;
      ++b_it;
    }
  }

  if (!output_conflicts)
    return rmf_utils::nullopt;

  if (output_conflicts->empty())
    return rmf_utils::nullopt;

  return output_conflicts->front().time;
}

//==============================================================================
Trajectory slice_trajectory(
  const Time start_time,
  const Spline& spline,
  Trajectory::const_iterator it,
  const Trajectory::const_iterator& end)
{
  Trajectory output;
  output.insert(
    start_time,
    spline.compute_position(start_time),
    spline.compute_velocity(start_time));

  for (; it != end; ++it)
    output.insert(*it);

  return output;
}

//==============================================================================
rmf_utils::optional<rmf_traffic::Time> detect_approach(
  const Profile::Implementation& profile_a,
  Trajectory::const_iterator a_it,
  const Trajectory::const_iterator& a_end,
  const Profile::Implementation& profile_b,
  Trajectory::const_iterator b_it,
  const Trajectory::const_iterator& b_end,
  std::vector<DetectConflict::Implementation::Conflict>* output_conflicts)
{
  rmf_utils::optional<Spline> spline_a;
  rmf_utils::optional<Spline> spline_b;

  while (a_it != a_end && b_it != b_end)
  {
    if (!spline_a)
      spline_a = Spline(a_it);

    if (!spline_b)
      spline_b = Spline(b_it);

    const DistanceDifferential D(*spline_a, *spline_b);

    if (D.initially_approaching())
    {
      const auto time = D.start_time();
      if (!output_conflicts)
        return time;

      output_conflicts->emplace_back(
        DetectConflict::Implementation::Conflict{a_it, b_it, time});
    }

    const auto approach_times = D.approach_times();
    for (const auto t : approach_times)
    {
      if (!check_overlap(profile_a, *spline_a, profile_b, *spline_b, t))
      {
        // If neither vehicle is in the vicinity of the other, then we should
        // revert to the normal invasion detection approach to identifying
        // conflicts.

        // TODO(MXG): Consider an approach that does not require making copies
        // of the trajectories.
        const Trajectory sliced_trajectory_a =
          slice_trajectory(t, *spline_a, a_it, a_end);

        const Trajectory sliced_trajectory_b =
          slice_trajectory(t, *spline_b, b_it, b_end);

        return detect_invasion(
          profile_a, ++sliced_trajectory_a.begin(), sliced_trajectory_a.end(),
          profile_b, ++sliced_trajectory_b.begin(), sliced_trajectory_b.end(),
          output_conflicts);
      }

      // If one of the vehicles is still inside the vicinity of another during
      // this approach time, then we consider this to be a conflict.
      if (!output_conflicts)
        return t;

      output_conflicts->emplace_back(
        DetectConflict::Implementation::Conflict{a_it, b_it, t});
    }

    const bool still_close = check_overlap(
      profile_a, *spline_a, profile_b, *spline_b, D.finish_time());

    if (spline_a->finish_time() < spline_b->finish_time())
    {
      spline_a = rmf_utils::nullopt;
      ++a_it;
    }
    else if (spline_b->finish_time() < spline_a->finish_time())
    {
      spline_b = rmf_utils::nullopt;
      ++b_it;
    }
    else
    {
      spline_a = rmf_utils::nullopt;
      ++a_it;

      spline_b = rmf_utils::nullopt;
      ++b_it;
    }

    if (!still_close)
    {
      return detect_invasion(
        profile_a, a_it, a_end,
        profile_b, b_it, b_end,
        output_conflicts);
    }
  }

  if (!output_conflicts)
    return rmf_utils::nullopt;

  if (output_conflicts->empty())
    return rmf_utils::nullopt;

  return output_conflicts->front().time;
}

} // anonymous namespace

//==============================================================================
rmf_utils::optional<rmf_traffic::Time> DetectConflict::Implementation::between(
  const Profile& input_profile_a,
  const Trajectory& trajectory_a,
  const Profile& input_profile_b,
  const Trajectory& trajectory_b,
  Interpolate /*interpolation*/,
  std::vector<Conflict>* output_conflicts)
{
  if (trajectory_a.size() < 2)
  {
    throw invalid_trajectory_error::Implementation
          ::make_segment_num_error(
            trajectory_a.size(), __LINE__, __FUNCTION__);
  }

  if (trajectory_b.size() < 2)
  {
    throw invalid_trajectory_error::Implementation
          ::make_segment_num_error(
            trajectory_b.size(), __LINE__, __FUNCTION__);
  }

  const Profile::Implementation profile_a = convert_profile(input_profile_a);
  const Profile::Implementation profile_b = convert_profile(input_profile_b);

  // Return early if there is no geometry in the profiles
  // TODO(MXG): Should this produce an exception? Is this an okay scenario?
  if (profile_a.footprint.empty() && profile_b.footprint.empty())
    return rmf_utils::nullopt;

  // Return early if either profile is missing both a vicinity and a footprint.
  // NOTE(MXG): Since convert_profile will promote the vicinity to have the same
  // value as the footprint when the vicinity has a nullptr value, checking if
  // a vicinity doesn't exist is the same as checking that both the vicinity and
  // footprint doesn't exist.
  if (profile_a.vicinity.empty() || profile_b.vicinity.empty())
    return rmf_utils::nullopt;

  // Return early if there is no time overlap between the trajectories
  if (!have_time_overlap(trajectory_a, trajectory_b))
    return rmf_utils::nullopt;

  Trajectory::const_iterator a_it;
  Trajectory::const_iterator b_it;
  std::tie(a_it, b_it) = get_initial_iterators(trajectory_a, trajectory_b);

  if (close_start(profile_a, a_it, profile_b, b_it))
  {
    // If the vehicles are already starting in close proximity, then we consider
    // it a conflict if they get any closer while within that proximity.
    return detect_approach(
      profile_a,
      std::move(a_it),
      trajectory_a.end(),
      profile_b,
      std::move(b_it),
      trajectory_b.end(),
      output_conflicts);
  }

  // If the vehicles are starting an acceptable distance from each other, then
  // check if either one invades the vicinity of the other.
  return detect_invasion(
    profile_a,
    std::move(a_it),
    trajectory_a.end(),
    profile_b,
    std::move(b_it),
    trajectory_b.end(),
    output_conflicts);
}

namespace internal {
//==============================================================================
bool detect_conflicts(
  const Profile& profile,
  const Trajectory& trajectory,
  const Spacetime& region,
  DetectConflict::Implementation::Conflicts* output_conflicts)
{
#ifndef NDEBUG
  // This should never actually happen because this function only gets used
  // internally, and so there should be several layers of quality checks on the
  // trajectories to prevent this. But we'll put it in here just in case.
  if (trajectory.size() < 2)
  {
    std::cerr << "[rmf_traffic::internal::detect_conflicts] An invalid "
              << "trajectory was passed to detect_conflicts. This is a bug "
              << "that should never happen. Please alert the RMF developers."
              << std::endl;
    throw invalid_trajectory_error::Implementation
          ::make_segment_num_error(trajectory.size(), __LINE__, __FUNCTION__);
  }
#endif // NDEBUG

  const auto vicinity = profile.vicinity();
  if (vicinity.empty())
    return false;

  const Time trajectory_start_time = *trajectory.start_time();
  const Time trajectory_finish_time = *trajectory.finish_time();

  const Time start_time = region.lower_time_bound ?
    std::max(*region.lower_time_bound, trajectory_start_time) :
    trajectory_start_time;

  const Time finish_time = region.upper_time_bound ?
    std::min(*region.upper_time_bound, trajectory_finish_time) :
    trajectory_finish_time;

  if (finish_time < start_time)
  {
    // If the trajectory or region finishes before the other has started, that
    // means there is no overlap in time between the region and the trajectory,
    // so it is impossible for them to conflict.
    return false;
  }

  const Trajectory::const_iterator begin_it =
    trajectory_start_time < start_time ?
    trajectory.find(start_time) : ++trajectory.begin();

  const Trajectory::const_iterator end_it =
    finish_time < trajectory_finish_time ?
    ++trajectory.find(finish_time) : trajectory.end();

  std::shared_ptr<FclSplineMotion> motion_trajectory =
    make_uninitialized_fcl_spline_motion();
  std::shared_ptr<internal::StaticMotion> motion_region =
    std::make_shared<internal::StaticMotion>(region.pose);
    
  const FclContinuousCollisionRequest request = make_fcl_request();

  bool has_offset = false;
  for (auto vincinity_shape : vicinity)
  {
    //vincinity_shape->get_characteristic_length
    if (vincinity_shape->has_offset())
    {
      has_offset = true;
      break;
    }
  }

  if (output_conflicts)
    output_conflicts->clear();

  for (auto it = begin_it; it != end_it; ++it)
  {
    Spline spline_trajectory{it};

    const Time spline_start_time =
      std::max(spline_trajectory.start_time(), start_time);
    const Time spline_finish_time =
      std::min(spline_trajectory.finish_time(), finish_time);

    *motion_trajectory = spline_trajectory.to_fcl(
      spline_start_time, spline_finish_time);

    if (!has_offset)
    {
      for (auto vicinity_shape : vicinity)
      {
        const auto obj_trajectory = fcl::ContinuousCollisionObject(
          geometry::FinalConvexShape::Implementation::get_collision(*vicinity_shape), motion_trajectory);

        assert(region.shape);
        const auto& region_shapes = geometry::FinalShape::Implementation
          ::get_collisions(*region.shape);
        for (const auto& region_shape : region_shapes)
        {
#ifdef RMF_TRAFFIC__USING_FCL_0_6
          const auto obj_region = fcl::ContinuousCollisionObjectd(
            region_shape, motion_region);
#else
          const auto obj_region = fcl::ContinuousCollisionObject(
            region_shape, motion_region);
#endif
      
          // TODO(MXG): We should do a broadphase test here before using
          // fcl::collide

          FclContinuousCollisionResult result;
          fcl::collide(&obj_trajectory, &obj_region, request, result);
          if (result.is_collide)
          {
            if (!output_conflicts)
              return true;

            output_conflicts->emplace_back(
              DetectConflict::Implementation::Conflict{
                it, it,
                compute_time(
                  result.time_of_contact,
                  spline_start_time,
                  spline_finish_time)
              });
          }
        }
      }
    }
    else
    {
      std::vector<ModelSpaceShape> vicinity_shapes;
      
      auto toModelSpaceShape = [](const geometry::ConstFinalConvexShapeGroup& shapes,
        std::vector<ModelSpaceShape>& out)
      {
        for (auto shape : shapes)
        {
          FclTransform3 tx;
          tx.setIdentity();
          
  #ifdef RMF_TRAFFIC__USING_FCL_0_6
          tx.pretranslate(shape->get_offset());
  #else
          fcl::Vec3f p(shape->get_offset().x(), shape->get_offset().y(), 0.0f);
          tx.setTranslation(p);
  #endif
          out.emplace_back(tx, shape->get_characteristic_length());
        }
      };
      
      toModelSpaceShape(vicinity, vicinity_shapes);
      printf("todo: wait for generic version of collision function\n");
      //@todo: wait for generic version of collision function
/*
      Eigen::Vector3d zero(0,0,0);
      auto static_motion = rmf_traffic::to_fcl(zero, zero, zero, zero);

      assert(region.shape);
      const auto& region_shapes = geometry::FinalShape::Implementation
        ::get_collisions(*region.shape);
      for (const auto& region_shape : region_shapes)
      { 
        std::vector<ModelSpaceShape> region_shapes;
        FclTransform3 tx;
        tx.setIdentity();
        region_shapes.emplace_back(tx, region.shape->get_characteristic_length());

        double impact_time = 0.0;
        double tolerance = 0.1;
        uint dist_checks = 0;
        const uint max_dist_checks = 120;
        bool collide = collide_seperable_circles(*motion_trajectory, static_motion, vicinity_shapes, region.pose, 
          impact_time, dist_checks, max_dist_checks, tolerance);

        // std::cout << "dist_checks " << dist_checks << std::endl;
        if (collide)
        {
          if (!output_conflicts)
              return true;

          output_conflicts->emplace_back(
            DetectConflict::Implementation::Conflict{
              it, it,
              compute_time(
                impact_time,
                spline_start_time,
                spline_finish_time)
            });
        }
        
      }
      */
    }
  }

  if (!output_conflicts)
    return false;

  return !output_conflicts->empty();
}
} // namespace internal

} // namespace rmf_traffic<|MERGE_RESOLUTION|>--- conflicted
+++ resolved
@@ -532,34 +532,6 @@
   const Time time)
 {
 #ifdef RMF_TRAFFIC__USING_FCL_0_6
-<<<<<<< HEAD
-  auto check_footprint_vicinity_collision = [](
-    const Profile::Implementation& profile_footprint,
-    Eigen::Vector3d pos_footprint,
-    Eigen::Matrix3d rotation_footprint,
-    const FclCollisionObject& obj_vicinity) -> bool
-  { 
-    FclCollisionRequest request;
-    FclCollisionResult result;
-
-    // test with main footprint
-    FclCollisionObject obj_footprint(
-      geometry::FinalConvexShape::Implementation::get_collision(*profile_footprint.footprint),
-      rotation_footprint,
-      Eigen::Vector3d(pos_footprint[0], pos_footprint[1], 0.0));
-
-    if (fcl::collide(&obj_footprint, &obj_vicinity, request, result) > 0)
-      return true;
-    auto tx = obj_footprint.getTransform();
-
-    // go through the extra footprint shapes and do collision checks
-    for (uint i=0; i<profile_footprint.extra_footprint_count; ++i)
-    {
-      auto& extra_shape = profile_footprint.extra_footprints[i];
-      auto shape_position = tx * extra_shape.offset;
-
-      auto shape_rot = tx.rotation();
-=======
   fcl::CollisionRequestd request;
   fcl::CollisionResultd result;
   for (const auto pair : pairs)
@@ -583,7 +555,6 @@
       rot_b,
       fcl::Vector3d(pos_b[0], pos_b[1], 0.0)
     );
->>>>>>> 25f2eb8d
 
       FclCollisionObject obj_extra(
         geometry::FinalConvexShape::Implementation::get_collision(*extra_shape.shape),
@@ -665,25 +636,6 @@
   };
 
   auto convert = [](Eigen::Vector3d p) -> fcl::Transform3f
-<<<<<<< HEAD
-  {
-    fcl::Matrix3f R;
-    R.setEulerZYX(0.0, 0.0, p[2]);
-    return fcl::Transform3f(R, fcl::Vec3f(p[0], p[1], 0.0));
-  };
-  auto tx_a = convert(spline_a.compute_position(time));
-  auto tx_b = convert(spline_b.compute_position(time));
-  
-  bool collide = check_footprint_vicinity_collision(
-    profile_a.footprint, tx_a, profile_b.vicinity, tx_b);
-  if (collide)
-    return true;
-
-  collide = check_footprint_vicinity_collision(
-    profile_b.footprint, tx_b, profile_a.vicinity, tx_a);
-  if (collide)
-    return true;
-=======
     {
       fcl::Matrix3f R;
       R.setEulerZYX(0.0, 0.0, p[2]);
@@ -705,7 +657,6 @@
   }
 #endif
 
->>>>>>> 25f2eb8d
   return false;
 #endif
 }
